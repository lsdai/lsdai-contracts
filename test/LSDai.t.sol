// SPDX-License-Identifier: MIT
pragma solidity 0.8.20;

import {SafeMath} from "@openzeppelin/contracts/utils/math/SafeMath.sol";
import {Strings} from "@openzeppelin/contracts/utils/Strings.sol";

import {LSDAITestBase, MAKER_POT} from "./common/LSDAITestBase.sol";
import {LSDai} from "../contracts/LSDai.sol";
import {IDai} from "../contracts/interfaces/IDai.sol";

address constant DAI_ADDRESS = address(0x6B175474E89094C44Da98b954EedeAC495271d0F);

contract LSDaiTests is LSDAITestBase {
  using SafeMath for uint256;
  // Test events

  event Transfer(address indexed from, address indexed to, uint256 value);
  event TransferShares(address indexed from, address indexed to, uint256 sharesValue);
  event SharesBurnt(
    address indexed account, uint256 preRebaseTokenAmount, uint256 postRebaseTokenAmount, uint256 sharesAmount
  );

  LSDai lsdai;

  // LSDai users
  address lsdTripper = address(0x23);
  address lsdEnjoyer = address(0x24);
  address lsdDreamer = address(0x25);

  uint256 lsdTripperInitialDeposit = 10_000_000 ether;
  uint256 lsdEnjoyerInitialDeposit = 20_000_000 ether;
  uint256 lsdDreamerInitialDeposit = 70_000_000 ether;

  function setUp() public {
    mintDAI(lsdTripper, lsdTripperInitialDeposit);
    mintDAI(lsdEnjoyer, lsdEnjoyerInitialDeposit);
    mintDAI(lsdDreamer, lsdDreamerInitialDeposit);
    lsdai = new LSDai();
    // initialize LSDai
    lsdai.initialize(
      150_000_000 ether, // 150M DAI deposit cap
      250, // 0.25% interest fee
      1, // 0.01% withdrawal fee
      address(this) // fee recipient
    );
  }

  function test_lsdaiCanBeIntializedOnce() public {
    vm.expectRevert(LSDai.LSDai__AlreadyInitialized.selector);
    // initialize LSDai
    lsdai.initialize(
      150_000_000 ether, // 150M DAI deposit cap
      250, // 0.25% interest fee
      1, // 0.01% withdrawal fee
      address(this) // fee recipient
    );
  }

  function test_lsdaiIsERC20ish() public {
    // Check if the contract implements the ERC20 interface
    assertEq(lsdai.symbol(), "LSDAI");
    assertEq(lsdai.name(), "Liquid Savings DAI");
    assertEq(lsdai.decimals(), 18);

    // Deposit DAI from LSD tripper
    depositDAI(lsdTripper, lsdTripperInitialDeposit);

    // Test allowance
    assertEq(lsdai.allowance(lsdTripper, lsdEnjoyer), 0);
    vm.prank(lsdTripper);
    lsdai.approve(lsdEnjoyer, 1000 ether);
    assertEq(lsdai.allowance(lsdTripper, lsdEnjoyer), 1000 ether);

    // Test transfer
    {
      uint256 lsdaiTripperBalanceBeforeTransfer = lsdai.balanceOf(lsdTripper);

      // Expected balance and shares to transfer
      uint256 balanceToTransfer = 1000 ether;
      uint256 expectedSharesToTransfer = lsdai.getSharesByPooledDai(balanceToTransfer);

      vm.prank(lsdTripper);
      vm.expectEmit();

      emit Transfer(lsdTripper, lsdEnjoyer, balanceToTransfer);
      emit TransferShares(lsdTripper, lsdEnjoyer, expectedSharesToTransfer);
      lsdai.transfer(lsdEnjoyer, balanceToTransfer);
      // Check LSD Tripper balance
      assertEq(lsdai.balanceOf(lsdTripper), lsdaiTripperBalanceBeforeTransfer - balanceToTransfer);
      assertEq(
        lsdai.sharesOf(lsdTripper), lsdai.getSharesByPooledDai(lsdaiTripperBalanceBeforeTransfer - balanceToTransfer)
      );
      // Check LSD Enjoyer balance
      assertEq(lsdai.balanceOf(lsdEnjoyer), balanceToTransfer);
      assertEq(lsdai.sharesOf(lsdEnjoyer), expectedSharesToTransfer);
    }
  }

  function test_withdrawalFee() public {
    // Deposit DAI from LSD tripper
    depositDAI(lsdTripper, lsdTripperInitialDeposit);

    // lsdtripper original dai balance
    uint256 lsdTripperOriginalDAIBalance = dai.balanceOf(lsdTripper);

    // LSDai fee recipient balance should have 0 shares
    assertEq(lsdai.sharesOf(lsdai.feeRecipient()), 0);

    // withdraw 1000000 DAI
    uint256 testWithdrawAmount = 1000000 ether;
    // get withdrawal fee for accounting
    uint256 withdrawalFee = lsdai.withdrawalFee(); // 0.01% per now
    // expected received amount
    uint256 expectedFeeAmount = (testWithdrawAmount * withdrawalFee) / 10_000;

    // Expected withdraw amount after fees
    uint256 expectedWithdrawAmount = testWithdrawAmount - expectedFeeAmount;

    // Expected shares to burn from the LSD tripper
    uint256 expectedSharesToBurn = lsdai.getSharesByPooledDai(expectedWithdrawAmount);
    uint256 expectedPreRebaseTokenAmount = lsdai.getPooledDaiByShares(expectedSharesToBurn);

    uint256 expectedTotalLSDaiSharesAfterBurn = lsdai.totalShares() - expectedSharesToBurn;

    uint256 expectedPostRebaseTokenAmount =
      expectedSharesToBurn.mul(expectedTotalLSDaiSharesAfterBurn).div(expectedTotalLSDaiSharesAfterBurn);

    // Submit withdrawal request
    vm.prank(lsdTripper);
    vm.expectEmit(address(lsdai));
    emit Transfer(lsdTripper, address(0), expectedWithdrawAmount);
    // // Assert that lsd tripper shares are burnt
    emit SharesBurnt(lsdTripper, 899919999000000000000000, expectedPostRebaseTokenAmount, expectedSharesToBurn);
    lsdai.withdraw(testWithdrawAmount);

    assertEq(lsdai.balanceOf(lsdTripper), lsdTripperInitialDeposit - testWithdrawAmount);

    // LSD tripper received the expected amount of DAI
    assertEq(dai.balanceOf(lsdTripper), lsdTripperOriginalDAIBalance + expectedWithdrawAmount);

    // assertEq(lsdai.sharesOf(lsdTripper), lsdai.getSharesByPooledDai(lsdTripperInitialDeposit - expectedSharesToBurn));
    // Fee receipient shares increased
    assertTrue(lsdai.sharesOf(lsdai.feeRecipient()) > 0);
  }

  function test_UserCanMintLSDAIAtOneToOneRatio() public {
    // Deposit DAI from LSD tripper
    depositDAI(lsdTripper, lsdTripperInitialDeposit);

    assert(dai.balanceOf(lsdTripper) == 0);
    assert(lsdai.balanceOf(lsdTripper) == lsdTripperInitialDeposit); // since 1:1 ratio and we're in the same block

    logLSDAIMetrics(lsdai, "at week 1");

    vm.warp(block.timestamp + 52 weeks);

    lsdai.rebase();
    logLSDAIMetrics(lsdai, "at week 52");

    logLSDaiUserMetrics(lsdai, lsdTripper, "LSD Tripper");
    // Withdraw DAI from LSD tripper
    withdrawDAI(lsdTripper, lsdai.balanceOf(lsdTripper));
  }

  function test_lsdaiIsSolventAfterBankrun() public {
    // Deposit DAI from LSD tripper
    depositDAI(lsdTripper, lsdTripperInitialDeposit);
    depositDAI(lsdEnjoyer, lsdEnjoyerInitialDeposit);
    depositDAI(lsdDreamer, lsdDreamerInitialDeposit);

    logLSDAIMetrics(lsdai, "at week 1");

    // Warp to 52 weeks
    vm.warp(block.timestamp + 52 weeks);
    lsdai.rebase();

    logLSDAIMetrics(lsdai, "at week 52");

    // Withdraw from LSD tripper
    {
      uint256 lsdaiEnjoyerBalanceBeforeWithdraw = lsdai.balanceOf(lsdEnjoyer);
      uint256 lsdaiDreamerBalanceBeforeWithdraw = lsdai.balanceOf(lsdDreamer);
      uint256 feeRecipientBalanceBeforeWithdraw = lsdai.balanceOf(lsdai.feeRecipient());

      withdrawDAI(lsdTripper, lsdai.balanceOf(lsdTripper));
      // Rebase after withdraw
      vm.warp(block.timestamp + 2 minutes);
      lsdai.rebase();

      uint256 lsdaiEnjoyerBalanceAfterWithdraw = lsdai.balanceOf(lsdEnjoyer);
      uint256 lsdaiDreamerBalanceAfterWithdraw = lsdai.balanceOf(lsdDreamer);
      uint256 feeRecipientBalanceAfterWithdraw = lsdai.balanceOf(lsdai.feeRecipient());

      assertTrue(
        lsdaiEnjoyerBalanceAfterWithdraw >= lsdaiEnjoyerBalanceBeforeWithdraw,
        string.concat(
          "LSD Enjoyer should have same or more LSDai after LSD tripper withdraws. ",
          "Expected: ",
          Strings.toString(lsdaiEnjoyerBalanceBeforeWithdraw),
          " or more. Got:",
          Strings.toString(lsdaiEnjoyerBalanceAfterWithdraw)
        )
      );
      assertTrue(
        lsdaiDreamerBalanceAfterWithdraw >= lsdaiDreamerBalanceBeforeWithdraw,
        string.concat(
          "LSD Dreamer should have same or more LSDai after LSD tripper withdraws. ",
          "Expected: ",
          Strings.toString(lsdaiDreamerBalanceBeforeWithdraw),
          " or more. Got:",
          Strings.toString(lsdaiDreamerBalanceAfterWithdraw)
        )
      );
      assertTrue(
        feeRecipientBalanceAfterWithdraw >= feeRecipientBalanceBeforeWithdraw,
        string.concat(
          "LSDai Fee Recipient should have same or more LSDai after LSD tripper withdraws. ",
          "Expected: ",
          Strings.toString(feeRecipientBalanceBeforeWithdraw),
          " or more. Got:",
          Strings.toString(feeRecipientBalanceAfterWithdraw)
        )
      );
    }

    // Withdraw from LSD Enjoyer
    {
      uint256 lsdaiDreamerBalanceBeforeWithdraw = lsdai.balanceOf(lsdDreamer);
      uint256 feeRecipientBalanceBeforeWithdraw = lsdai.balanceOf(lsdai.feeRecipient());

      withdrawDAI(lsdEnjoyer, lsdai.balanceOf(lsdEnjoyer));
      // Rebase after withdraw
      vm.warp(block.timestamp + 2 minutes);
      lsdai.rebase();

      uint256 lsdaiDreamerBalanceAfterWithdraw = lsdai.balanceOf(lsdDreamer);
      uint256 feeRecipientBalanceAfterWithdraw = lsdai.balanceOf(lsdai.feeRecipient());

      assertTrue(
        lsdaiDreamerBalanceAfterWithdraw >= lsdaiDreamerBalanceBeforeWithdraw,
        string.concat(
          "LSD Dreamer should have same or more LSDai after LSD Enjoyer withdraws. ",
          "Expected: ",
          Strings.toString(lsdaiDreamerBalanceBeforeWithdraw),
          " or more. Got:",
          Strings.toString(lsdaiDreamerBalanceAfterWithdraw)
        )
      );
      assertTrue(
        feeRecipientBalanceAfterWithdraw >= feeRecipientBalanceBeforeWithdraw,
        string.concat(
          "LSDai Fee Recipient should have same or more LSDai after LSD Enjoyer withdraws. ",
          "Expected: ",
          Strings.toString(feeRecipientBalanceBeforeWithdraw),
          " or more. Got:",
          Strings.toString(feeRecipientBalanceAfterWithdraw)
        )
      );
    }

    // Withdraw from LSD Dreamer
    {
      uint256 feeRecipientBalanceBeforeWithdraw = lsdai.balanceOf(lsdai.feeRecipient());

      withdrawDAI(lsdDreamer, lsdai.balanceOf(lsdDreamer));
      vm.warp(block.timestamp + 2 minutes);
      lsdai.rebase();

      assertTrue(
        lsdai.balanceOf(lsdai.feeRecipient()) >= feeRecipientBalanceBeforeWithdraw,
        "LSDai Fee Recipient should have same or more LSDai after LSD Dreamer withdraws"
      );
    }

    logLSDAIMetrics(lsdai, "after everyone withdrew");
  }

  function test_UserCannotExceedTheirBalanceOnWithdrawal() public {
    depositDAI(lsdTripper, lsdTripperInitialDeposit);
    assertEq(lsdai.balanceOf(lsdTripper), lsdTripperInitialDeposit, "LSD tripper should have initial deposit");
    uint256 attemptToWithdrawByHacker = lsdai.balanceOf(lsdTripper) - 10 ether;
    vm.startPrank(lsdEnjoyer);
    vm.expectRevert(LSDai.LSDai__AmountExceedsBalance.selector);
    lsdai.withdraw(attemptToWithdrawByHacker);
  }

  function test_userDAIAmountRoundownOnWithdrawals() public {
    uint256 initialDeposit = dai.balanceOf(lsdTripper);
    // Deposit everything into LSDai
    depositDAI(lsdTripper, initialDeposit);
    assertEq(dai.balanceOf(lsdTripper), 0, "LSD tripper should have 0 DAI");
    // 1:1 ratio
    assertEq(lsdai.balanceOf(lsdTripper), initialDeposit, "LSD tripper should have initial deposit");

    vm.warp(block.timestamp + 52 weeks);
    lsdai.rebase();

    uint256 daiAmountToWithdraw = lsdai.balanceOf(lsdTripper);
    vm.startPrank(lsdTripper);
    lsdai.withdraw(daiAmountToWithdraw);

    emit log_named_uint("DAI balance", dai.balanceOf(lsdTripper));
    emit log_named_uint("LSDai balance", lsdai.balanceOf(lsdTripper));
  }

  function test_UserCanWithdrawRecievedLSDAI() public {
    uint256 initialDeposit = dai.balanceOf(lsdTripper);
    // Deposit everything into LSDai
    depositDAI(lsdTripper, initialDeposit);
    assertEq(dai.balanceOf(lsdTripper), 0, "LSD tripper should have 0 DAI");
    // 1:1 ratio
    assertEq(lsdai.balanceOf(lsdTripper), initialDeposit, "LSD tripper should have initial deposit");
    assertEq(lsdai.balanceOf(lsdEnjoyer), 0, "LSD Enjoyer should have 0 LSDai");

    vm.warp(block.timestamp + 52 weeks);
    lsdai.rebase();

    // Take 1000 LSDAI from LSD tripper and give it to LSD Enjoyer
    uint256 amountToTransfer = 1000 ether;
    vm.prank(lsdTripper);
    lsdai.transfer(lsdEnjoyer, amountToTransfer);
    // assertEq(lsdai.balanceOf(lsdEnjoyer), amountToTransfer, 'LSD Enjoyer should have 1000 LSDai');

    // LSD enjoyer withdraws 1000 LSDai
    withdrawDAI(lsdEnjoyer, lsdai.balanceOf(lsdEnjoyer));
  }

  function test_depositCapEnforced() public {
    // Set deposit cap to 100 DAI
    lsdai.setDepositCap(100 ether);
    assertEq(lsdai.depositCap(), 100 ether, "Deposit cap should be 100 DAI");

    uint256 currentDepositCap = lsdai.depositCap();
    // Use the entire deposit cap by depositing the max amount
    depositDAI(lsdTripper, currentDepositCap);
    vm.warp(block.timestamp + 1 weeks);

    // Deposit 1 more DAI than the deposit cap
    uint256 depositAmount = currentDepositCap + 1;
    vm.prank(lsdTripper);
    vm.expectRevert(LSDai.LSDai__DepositCap.selector);
    lsdai.deposit({daiAmount: depositAmount, to: lsdTripper});

    // Ensure that deposit cap cannot be lowered below the current pooled DAI
    vm.warp(block.timestamp + 1 weeks);
    lsdai.rebase();
    uint256 currentPooledDai = lsdai.totalSupply();
    // Withdraw 1 DAI to make room for the next deposit
    uint256 nextDepositCap = currentPooledDai - 1;
    // Next deposit cannot exceed current pooled DAI
    vm.expectRevert(LSDai.LSDai__DepositCapLowerThanTotalPooledDai.selector);
    lsdai.setDepositCap(nextDepositCap);
  }

  function test_feeRecipient() public {
    assertEq(lsdai.feeRecipient(), address(this), "Fee recipient should be this contract");
    // Set fee recipient to lsdTripper
    lsdai.setFeeRecipient(lsdTripper);
    assertEq(lsdai.feeRecipient(), lsdTripper, "Fee recipient should be lsdTripper");
    // Set fee recipient to lsdEnjoyer
    lsdai.setFeeRecipient(lsdEnjoyer);
    assertEq(lsdai.feeRecipient(), lsdEnjoyer, "Fee recipient should be lsdEnjoyer");
    // Set fee recipient to lsdDreamer
    lsdai.setFeeRecipient(lsdDreamer);
    assertEq(lsdai.feeRecipient(), lsdDreamer, "Fee recipient should be lsdDreamer");
  }

  function test_setWithdrawalFee() public {
<<<<<<< HEAD
    // Set withdrawal fee to 0.03%
    lsdai.setWithdrawalFee(3);
    assertEq(lsdai.withdrawalFee(), 3, 'Withdrawal fee should be 0.03%');
    // Revert if the fee is greater than 0.05%
    vm.expectRevert(LSDai.LSDai__WithdrawalFeeHigh.selector);
    lsdai.setWithdrawalFee(6);
=======
    // Set withdrawal fee to 1%
    lsdai.setWithdrawalFee(100);
    assertEq(lsdai.withdrawalFee(), 100, "Withdrawal fee should be 1%");
    // Set withdrawal fee to 2%
    lsdai.setWithdrawalFee(200);
    assertEq(lsdai.withdrawalFee(), 200, "Withdrawal fee should be 2%");
    // Set withdrawal fee to 3%
    lsdai.setWithdrawalFee(300);
    assertEq(lsdai.withdrawalFee(), 300, "Withdrawal fee should be 3%");
>>>>>>> ee61ccc4
  }

  function test_setInterestFee() public {
    // Set interest fee to 1%
    lsdai.setInterestFee(100);
<<<<<<< HEAD
    assertEq(lsdai.interestFee(), 100, 'Interest fee should be 1%');
    // Set interest fee to 3%
    lsdai.setInterestFee(300);
    assertEq(lsdai.interestFee(), 300, 'Interest fee should be 3%');
    // Revert on interest fee greater than 5%
    vm.expectRevert(LSDai.LSDai__InterestFeeHigh.selector);
    lsdai.setInterestFee(501);
=======
    assertEq(lsdai.interestFee(), 100, "Interest fee should be 1%");
    // Set interest fee to 2%
    lsdai.setInterestFee(200);
    assertEq(lsdai.interestFee(), 200, "Interest fee should be 2%");
    // Set interest fee to 3%
    lsdai.setInterestFee(300);
    assertEq(lsdai.interestFee(), 300, "Interest fee should be 3%");
  }

  function test_collectFees() public {
    address prevFeeRecipient = lsdai.feeRecipient();
    address feeRecipient = address(0x123);

    // Set fee recipient to feeRecipient
    assertEq(dai.balanceOf(prevFeeRecipient), 0, "Fee recipient should have 0 DAI");
    assertEq(dai.balanceOf(feeRecipient), 0, "Fee recipient should have 0 DAI");

    // Update fee recipient
    lsdai.setFeeRecipient(feeRecipient);

    assertEq(lsdai.feeRecipient(), feeRecipient, "Fee recipient should be feeRecipient");

    // deposit for lsdTripper
    depositDAI(lsdTripper, lsdTripperInitialDeposit);

    // Warp and rebase
    vm.warp(block.timestamp + 52 weeks);
    vm.prank(lsdai.owner()); // owner can rebase
    lsdai.rebase();

    // Expected DAI balance of fee recipient after collecting fees
    uint256 expectedDAIBalance = lsdai.balanceOf(feeRecipient);

    lsdai.collectFees();

    assertApproxEqAbs(dai.balanceOf(feeRecipient), expectedDAIBalance, 1 ether);
>>>>>>> ee61ccc4
  }

  function depositDAI(address account, uint256 daiAmount) public {
    vm.startPrank(account);
    // maximum allowance
    dai.approve(address(lsdai), type(uint256).max);
    lsdai.deposit({daiAmount: daiAmount, to: account});
    vm.stopPrank();
  }

  function withdrawDAI(address account, uint256 daiAmount) public {
    vm.startPrank(account);
    lsdai.withdraw(daiAmount);
    vm.stopPrank();
  }
}<|MERGE_RESOLUTION|>--- conflicted
+++ resolved
@@ -366,30 +366,17 @@
   }
 
   function test_setWithdrawalFee() public {
-<<<<<<< HEAD
     // Set withdrawal fee to 0.03%
     lsdai.setWithdrawalFee(3);
     assertEq(lsdai.withdrawalFee(), 3, 'Withdrawal fee should be 0.03%');
     // Revert if the fee is greater than 0.05%
     vm.expectRevert(LSDai.LSDai__WithdrawalFeeHigh.selector);
     lsdai.setWithdrawalFee(6);
-=======
-    // Set withdrawal fee to 1%
-    lsdai.setWithdrawalFee(100);
-    assertEq(lsdai.withdrawalFee(), 100, "Withdrawal fee should be 1%");
-    // Set withdrawal fee to 2%
-    lsdai.setWithdrawalFee(200);
-    assertEq(lsdai.withdrawalFee(), 200, "Withdrawal fee should be 2%");
-    // Set withdrawal fee to 3%
-    lsdai.setWithdrawalFee(300);
-    assertEq(lsdai.withdrawalFee(), 300, "Withdrawal fee should be 3%");
->>>>>>> ee61ccc4
   }
 
   function test_setInterestFee() public {
     // Set interest fee to 1%
     lsdai.setInterestFee(100);
-<<<<<<< HEAD
     assertEq(lsdai.interestFee(), 100, 'Interest fee should be 1%');
     // Set interest fee to 3%
     lsdai.setInterestFee(300);
@@ -397,14 +384,6 @@
     // Revert on interest fee greater than 5%
     vm.expectRevert(LSDai.LSDai__InterestFeeHigh.selector);
     lsdai.setInterestFee(501);
-=======
-    assertEq(lsdai.interestFee(), 100, "Interest fee should be 1%");
-    // Set interest fee to 2%
-    lsdai.setInterestFee(200);
-    assertEq(lsdai.interestFee(), 200, "Interest fee should be 2%");
-    // Set interest fee to 3%
-    lsdai.setInterestFee(300);
-    assertEq(lsdai.interestFee(), 300, "Interest fee should be 3%");
   }
 
   function test_collectFees() public {
@@ -434,7 +413,6 @@
     lsdai.collectFees();
 
     assertApproxEqAbs(dai.balanceOf(feeRecipient), expectedDAIBalance, 1 ether);
->>>>>>> ee61ccc4
   }
 
   function depositDAI(address account, uint256 daiAmount) public {
